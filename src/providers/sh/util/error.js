// Packages
const ms = require('ms')
const chalk = require('chalk')

// Utilities
const error = require('../../../util/output/error')
const info = require('../../../util/output/info')

function handleError(err, { debug = false } = {}) {
  // Coerce Strings to Error instances
  if (typeof err === 'string') {
    err = new Error(err)
  }

  if (debug) {
    console.log(`> [debug] handling error: ${err.stack}`)
  }

  if (err.status === 403) {
    console.error(error(
      'Authentication error. Run `now login` to log-in again.'
    ))
  } else if (err.status === 429) {
    if (err.retryAfter === 'never') {
      console.error(error(err.message))
    } else if (err.retryAfter === null) {
      console.error(error('Rate limit exceeded error. Please try later.'))
    } else {
      console.error(error(
        'Rate limit exceeded error. Try again in ' +
          ms(err.retryAfter * 1000, { long: true }) +
          ', or upgrade your account by running ' +
          `${chalk.gray('`')}${chalk.cyan('now upgrade')}${chalk.gray('`')}`
      ))
    }
  } else if (err.userError || err.message) {
    console.error(error(err.message))
  } else if (err.status === 500) {
    console.error(error('Unexpected server error. Please retry.'))
  } else if (err.code === 'USER_ABORT') {
    info('Aborted')
  } else {
    console.error(error(`Unexpected error. Please try again later. (${err.message})`))
  }
}

async function responseError(res, fallbackMessage = null) {
  let message
  let userError
  let bodyError

  if (res.status >= 400 && res.status < 500) {
    let body

    try {
      body = await res.json()
    } catch (err) {
      body = {}
    }

    // Some APIs wrongly return `err` instead of `error`
    bodyError = (body.error || body.err || {})
    message = bodyError.message
    userError = true
  } else {
    userError = false
  }

  if (message == null) {
    message = fallbackMessage === null ? 'Response Error' : fallbackMessage
  }

  const err = new Error(`${message} (${res.status})`)
  
  err.status = res.status
  err.userError = userError
<<<<<<< HEAD
=======
  err.serverMessage = message
>>>>>>> 26e99220
  
  // Copy every field that was added manually to the error
  if (bodyError) {
    for (const field of Object.keys(bodyError)) {
      if (field !== 'message') {
        err[field] = bodyError[field]
      }
    }
  }

  if (res.status === 429) {
    const retryAfter = res.headers.get('Retry-After')

    if (retryAfter) {
      err.retryAfter = parseInt(retryAfter, 10)
    }
  }

  return err
}

async function responseErrorMessage(res, fallbackMessage = null) {
  let message

  if (res.status >= 400 && res.status < 500) {
    let body

    try {
      body = await res.json()
    } catch (err) {
      body = {}
    }

    // Some APIs wrongly return `err` instead of `error`
    message = (body.error || body.err || {}).message
  }

  if (message == null) {
    message = fallbackMessage === null ? 'Response Error' : fallbackMessage
  }

  return `${message} (${res.status})`;
}

module.exports = {
  handleError,
  responseError,
  responseErrorMessage,
  error
}<|MERGE_RESOLUTION|>--- conflicted
+++ resolved
@@ -74,10 +74,7 @@
   
   err.status = res.status
   err.userError = userError
-<<<<<<< HEAD
-=======
   err.serverMessage = message
->>>>>>> 26e99220
   
   // Copy every field that was added manually to the error
   if (bodyError) {

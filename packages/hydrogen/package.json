--- conflicted
+++ resolved
@@ -22,12 +22,7 @@
   "devDependencies": {
     "@types/jest": "27.5.1",
     "@types/node": "*",
-<<<<<<< HEAD
-    "@vercel/build-utils": "5.0.5",
+    "@vercel/build-utils": "5.0.8",
     "typescript": "4.7.4"
-=======
-    "@vercel/build-utils": "5.0.8",
-    "typescript": "4.6.4"
->>>>>>> 3316f38c
   }
 }
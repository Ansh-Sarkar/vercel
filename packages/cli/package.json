--- conflicted
+++ resolved
@@ -41,20 +41,8 @@
     "node": ">= 14"
   },
   "dependencies": {
-<<<<<<< HEAD
-    "@vercel/build-utils": "5.4.4",
+    "@vercel/build-utils": "5.5.0",
     "@vercel/gatsby": "0.1.0",
-    "@vercel/go": "2.2.7",
-    "@vercel/hydrogen": "0.0.20",
-    "@vercel/next": "3.1.28",
-    "@vercel/node": "2.5.17",
-    "@vercel/python": "3.1.16",
-    "@vercel/redwood": "1.0.25",
-    "@vercel/remix": "1.0.26",
-    "@vercel/ruby": "1.3.33",
-    "@vercel/static-build": "1.0.25",
-=======
-    "@vercel/build-utils": "5.5.0",
     "@vercel/go": "2.2.8",
     "@vercel/hydrogen": "0.0.21",
     "@vercel/next": "3.1.29",
@@ -64,7 +52,6 @@
     "@vercel/remix": "1.0.27",
     "@vercel/ruby": "1.3.34",
     "@vercel/static-build": "1.0.26",
->>>>>>> dba337f1
     "update-notifier": "5.1.0"
   },
   "devDependencies": {

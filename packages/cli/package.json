{
  "name": "vercel",
  "version": "27.3.1",
  "preferGlobal": true,
  "license": "Apache-2.0",
  "description": "The command-line interface for Vercel",
  "homepage": "https://vercel.com",
  "repository": {
    "type": "git",
    "url": "https://github.com/vercel/vercel.git",
    "directory": "packages/cli"
  },
  "scripts": {
    "preinstall": "node ./scripts/preinstall.js",
    "test": "jest --env node --verbose --runInBand --bail --forceExit",
    "test-unit": "yarn test test/unit/",
    "test-integration-cli": "rimraf test/fixtures/integration && ava test/integration.js --serial --fail-fast --verbose",
    "test-integration-dev": "yarn test test/dev/",
    "prepublishOnly": "yarn build",
    "coverage": "codecov",
    "build": "ts-node ./scripts/build.ts",
    "dev": "ts-node ./src/index.ts"
  },
  "bin": {
    "vc": "./dist/index.js",
    "vercel": "./dist/index.js"
  },
  "files": [
    "dist",
    "scripts/preinstall.js"
  ],
  "ava": {
    "extensions": [
      "ts"
    ],
    "require": [
      "ts-node/register/transpile-only",
      "esm"
    ]
  },
  "engines": {
    "node": ">= 14"
  },
  "dependencies": {
<<<<<<< HEAD
    "@vercel/build-utils": "5.0.5",
    "@vercel/go": "2.0.9",
    "@vercel/hydrogen": "0.0.6",
    "@vercel/next": "3.1.9",
    "@vercel/node": "2.5.0",
    "@vercel/python": "3.1.1",
    "@vercel/redwood": "1.0.10",
    "@vercel/remix": "1.0.11",
    "@vercel/ruby": "1.3.17",
    "@vercel/static-build": "1.0.10"
=======
    "@vercel/build-utils": "5.0.6",
    "@vercel/go": "2.0.10",
    "@vercel/hydrogen": "0.0.7",
    "@vercel/next": "3.1.10",
    "@vercel/node": "2.5.1",
    "@vercel/python": "3.1.2",
    "@vercel/redwood": "1.0.11",
    "@vercel/remix": "1.0.12",
    "@vercel/ruby": "1.3.18",
    "@vercel/static-build": "1.0.11",
    "update-notifier": "5.1.0"
>>>>>>> 90c18959
  },
  "devDependencies": {
    "@alex_neo/jest-expect-message": "1.0.5",
    "@next/env": "11.1.2",
    "@sentry/node": "5.5.0",
    "@sindresorhus/slugify": "0.11.0",
    "@swc/core": "1.2.218",
    "@tootallnate/once": "1.1.2",
    "@types/ansi-escapes": "3.0.0",
    "@types/ansi-regex": "4.0.0",
    "@types/async-retry": "1.2.1",
    "@types/bytes": "3.0.0",
    "@types/chance": "1.1.3",
    "@types/debug": "0.0.31",
    "@types/dotenv": "6.1.1",
    "@types/escape-html": "0.0.20",
    "@types/express": "4.17.13",
    "@types/fs-extra": "9.0.13",
    "@types/glob": "7.1.1",
    "@types/http-proxy": "1.16.2",
    "@types/ini": "1.3.31",
    "@types/inquirer": "7.3.1",
    "@types/jest": "27.4.1",
    "@types/jest-expect-message": "1.0.3",
    "@types/load-json-file": "2.0.7",
    "@types/mime-types": "2.1.0",
    "@types/minimatch": "3.0.3",
    "@types/mri": "1.1.0",
    "@types/ms": "0.7.30",
    "@types/node": "11.11.0",
    "@types/node-fetch": "2.5.10",
    "@types/npm-package-arg": "6.1.0",
    "@types/pluralize": "0.0.29",
    "@types/progress": "2.0.3",
    "@types/psl": "1.1.0",
    "@types/semver": "6.0.1",
    "@types/tar-fs": "1.16.1",
    "@types/text-table": "0.2.0",
    "@types/title": "3.4.1",
    "@types/universal-analytics": "0.4.2",
    "@types/update-notifier": "5.1.0",
    "@types/which": "1.3.2",
    "@types/write-json-file": "2.2.1",
    "@types/yauzl-promise": "2.1.0",
    "@vercel/client": "12.1.5",
    "@vercel/frameworks": "1.1.1",
    "@vercel/fs-detectors": "2.0.2",
    "@vercel/fun": "1.0.4",
    "@vercel/ncc": "0.34.0",
    "@zeit/source-map-support": "0.6.2",
    "ajv": "6.12.2",
    "alpha-sort": "2.0.1",
    "ansi-escapes": "3.0.0",
    "ansi-regex": "3.0.0",
    "arg": "5.0.0",
    "async-listen": "1.2.0",
    "async-retry": "1.1.3",
    "async-sema": "2.1.4",
    "ava": "2.2.0",
    "boxen": "4.2.0",
    "bytes": "3.0.0",
    "chalk": "4.1.0",
    "chance": "1.1.7",
    "chokidar": "3.3.1",
    "codecov": "3.8.2",
    "cpy": "7.2.0",
    "credit-card": "3.0.1",
    "date-fns": "1.29.0",
    "debug": "3.1.0",
    "dot": "1.1.3",
    "dotenv": "4.0.0",
    "email-prompt": "0.3.2",
    "email-validator": "1.1.1",
    "epipebomb": "1.0.0",
    "escape-html": "1.0.3",
    "esm": "3.1.4",
    "execa": "3.2.0",
    "express": "4.17.1",
    "fast-deep-equal": "3.1.3",
    "fs-extra": "10.0.0",
    "get-port": "5.1.1",
    "git-last-commit": "1.0.1",
    "glob": "7.1.2",
    "http-proxy": "1.18.1",
    "ini": "3.0.0",
    "inquirer": "7.0.4",
    "is-docker": "2.2.1",
    "is-port-reachable": "3.1.0",
    "is-url": "1.2.2",
    "jaro-winkler": "0.2.8",
    "jsonlines": "0.1.1",
    "load-json-file": "3.0.0",
    "mime-types": "2.1.24",
    "minimatch": "3.0.4",
    "mri": "1.1.5",
    "ms": "2.1.2",
    "node-fetch": "2.6.7",
    "npm-package-arg": "6.1.0",
    "open": "8.4.0",
    "ora": "3.4.0",
    "pcre-to-regexp": "1.0.0",
    "pluralize": "7.0.0",
    "progress": "2.0.3",
    "promisepipe": "3.0.0",
    "psl": "1.1.31",
    "qr-image": "3.2.0",
    "raw-body": "2.4.1",
    "rimraf": "3.0.2",
    "semver": "5.5.0",
    "serve-handler": "6.1.1",
    "strip-ansi": "5.2.0",
    "stripe": "5.1.0",
    "tar-fs": "1.16.3",
    "test-listen": "1.1.0",
    "text-table": "0.2.0",
    "title": "3.4.1",
    "tmp-promise": "1.0.3",
    "tree-kill": "1.2.2",
    "ts-node": "10.9.1",
    "typescript": "4.7.4",
    "universal-analytics": "0.4.20",
    "utility-types": "2.1.0",
    "which": "2.0.2",
    "write-json-file": "2.2.0",
    "xdg-app-paths": "5.1.0",
    "yauzl-promise": "2.1.3"
  },
  "jest": {
    "preset": "ts-jest",
    "globals": {
      "ts-jest": {
        "diagnostics": false,
        "isolatedModules": true
      }
    },
    "setupFilesAfterEnv": [
      "@alex_neo/jest-expect-message"
    ],
    "verbose": false,
    "testEnvironment": "node",
    "testMatch": [
      "<rootDir>/test/**/*.test.ts"
    ]
  }
}<|MERGE_RESOLUTION|>--- conflicted
+++ resolved
@@ -42,18 +42,6 @@
     "node": ">= 14"
   },
   "dependencies": {
-<<<<<<< HEAD
-    "@vercel/build-utils": "5.0.5",
-    "@vercel/go": "2.0.9",
-    "@vercel/hydrogen": "0.0.6",
-    "@vercel/next": "3.1.9",
-    "@vercel/node": "2.5.0",
-    "@vercel/python": "3.1.1",
-    "@vercel/redwood": "1.0.10",
-    "@vercel/remix": "1.0.11",
-    "@vercel/ruby": "1.3.17",
-    "@vercel/static-build": "1.0.10"
-=======
     "@vercel/build-utils": "5.0.6",
     "@vercel/go": "2.0.10",
     "@vercel/hydrogen": "0.0.7",
@@ -63,9 +51,7 @@
     "@vercel/redwood": "1.0.11",
     "@vercel/remix": "1.0.12",
     "@vercel/ruby": "1.3.18",
-    "@vercel/static-build": "1.0.11",
-    "update-notifier": "5.1.0"
->>>>>>> 90c18959
+    "@vercel/static-build": "1.0.11"
   },
   "devDependencies": {
     "@alex_neo/jest-expect-message": "1.0.5",

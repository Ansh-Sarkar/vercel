import ms from 'ms';
import pull from '../../src/commands/pull';
import { cleanupFixtures, setupFixture } from '../helpers/setupFixture';
import { client } from '../mocks/client';
import { defaultProject, useProject } from '../mocks/project';
import { useTeams } from '../mocks/team';
import { useUser } from '../mocks/user';

describe('pull', () => {
  afterAll(() => {
    cleanupFixtures();
  });

<<<<<<< HEAD
  it('should handle pulling', async () => {
    const cwd = setupFixture('now-pull-next');
    client.setArgv('pull', '--yes', cwd);
    useUser();
    useTeams();
    useProject({
      ...defaultProject,
      id: 'now-pull-next',
      name: 'now-pull-next',
    });
    const exitCode = await pull(client);
    expect(exitCode).toEqual(0);
  });
=======
  it(
    'should handle pulling',
    async () => {
      const cwd = setupFixture('now-dev-next');
      useUser();
      useTeams();
      useProject({
        ...defaultProject,
        id: 'now-dev-next',
        name: 'now-dev-next',
      });
      client.setArgv('pull', '--yes', cwd);
      const exitCode = await pull(client);
      expect(exitCode).toEqual(0);
    },
    ms('10s')
  );
>>>>>>> a4dbd050
});<|MERGE_RESOLUTION|>--- conflicted
+++ resolved
@@ -11,31 +11,16 @@
     cleanupFixtures();
   });
 
-<<<<<<< HEAD
-  it('should handle pulling', async () => {
-    const cwd = setupFixture('now-pull-next');
-    client.setArgv('pull', '--yes', cwd);
-    useUser();
-    useTeams();
-    useProject({
-      ...defaultProject,
-      id: 'now-pull-next',
-      name: 'now-pull-next',
-    });
-    const exitCode = await pull(client);
-    expect(exitCode).toEqual(0);
-  });
-=======
   it(
     'should handle pulling',
     async () => {
-      const cwd = setupFixture('now-dev-next');
+      const cwd = setupFixture('now-pull-next');
       useUser();
       useTeams();
       useProject({
         ...defaultProject,
-        id: 'now-dev-next',
-        name: 'now-dev-next',
+        id: 'now-pull-next',
+        name: 'now-pull-next',
       });
       client.setArgv('pull', '--yes', cwd);
       const exitCode = await pull(client);
@@ -43,5 +28,4 @@
     },
     ms('10s')
   );
->>>>>>> a4dbd050
 });
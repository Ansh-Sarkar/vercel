--- conflicted
+++ resolved
@@ -46,27 +46,17 @@
   const pkg = await readJSON(join(dirRoot, 'package.json'));
   const dependencies = Object.keys(pkg?.dependencies ?? {});
   // Do the initial `ncc` build
-<<<<<<< HEAD
   console.log('Dependencies:', dependencies);
-
-  const args = ['ncc', 'build'];
+  const externs = [];
   for (const dep of dependencies) {
-    args.push('--external', dep);
+    externs.push('--external', dep);
   }
-  if (isDev) {
-    args.push('--source-map');
-  }
-  args.push('src/index.ts');
-=======
-  console.log();
   const args = [
     'ncc',
     'build',
-    '--external',
-    'update-notifier',
     'src/index.ts',
+    ...externs
   ];
->>>>>>> f5d87914
   await execa('yarn', args, { stdio: 'inherit', cwd: dirRoot });
 
   // `ncc` has some issues with `@vercel/fun`'s runtime files:
